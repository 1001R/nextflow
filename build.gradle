--- conflicted
+++ resolved
@@ -19,7 +19,7 @@
 
 apply plugin: 'groovy'
 apply plugin: 'codenarc'
-version = '0.4.0'
+version = '0.4.1'
 
 repositories {
     flatDir(dirs: file('lib'))
@@ -45,28 +45,21 @@
     compile 'com.google.guava:guava:14.0.1'
     compile 'com.beust:jcommander:1.30'
 
-<<<<<<< HEAD
+
+    compile 'dnanexus:dnanexus-api:0.1.1'
+    compile 'nextflow:nextflow-dxfs:0.3.1'
+    compile 'org.apache.httpcomponents:httpclient:4.2.1'
+    compile 'com.fasterxml.jackson.core:jackson-core:2.0.5'
+    compile 'com.fasterxml.jackson.core:jackson-databind:2.0.5'
+
+
+    testCompile 'org.codehaus.groovy:groovy-json:2.1.7'
     testCompile ('org.spockframework:spock-core:0.7-groovy-2.0')
     testCompile ('cglib:cglib-nodep:2.2')
-=======
-    compile 'org.apache.httpcomponents:httpclient:4.2.1'
-    compile 'commons-io:commons-io:2.4'
-    compile 'com.fasterxml.jackson.core:jackson-core:2.0.5'
-    compile 'com.fasterxml.jackson.core:jackson-databind:2.0.5'
->>>>>>> 27460757
-
-    compile 'dnanexus:dnanexus-api:0.1.1'
-    compile 'nextflow:nextflow-dxfs:0.3.1'
-
-    testCompile 'org.codehaus.groovy:groovy-json:2.1.7'
-    testCompile ('org.spockframework:spock-core:0.7-groovy-2.0')
-
-<<<<<<< HEAD
-=======
-}
-
-
->>>>>>> 27460757
+
+}
+
+
 /*
  * print out the runtime classpath
  */
