/*
 * Copyright (c) 2013-2014, Centre for Genomic Regulation (CRG).
 * Copyright (c) 2013-2014, Paolo Di Tommaso and the respective authors.
 *
 *   This file is part of 'Nextflow'.
 *
 *   Nextflow is free software: you can redistribute it and/or modify
 *   it under the terms of the GNU General Public License as published by
 *   the Free Software Foundation, either version 3 of the License, or
 *   (at your option) any later version.
 *
 *   Nextflow is distributed in the hope that it will be useful,
 *   but WITHOUT ANY WARRANTY; without even the implied warranty of
 *   MERCHANTABILITY or FITNESS FOR A PARTICULAR PURPOSE.  See the
 *   GNU General Public License for more details.
 *
 *   You should have received a copy of the GNU General Public License
 *   along with Nextflow.  If not, see <http://www.gnu.org/licenses/>.
 */

package nextflow.executor
import java.nio.file.Path

import nextflow.processor.TaskRun
import nextflow.util.MemoryUnit
/**
 * Processor for LSF resource manager (DRAFT)
 *
 * See
 * http://en.wikipedia.org/wiki/Platform_LSF
 * https://doc.zih.tu-dresden.de/hpc-wiki/bin/view/Compendium/PlatformLSF
 *
 * @author Paolo Di Tommaso <paolo.ditommaso@gmail.com>
 */
class LsfExecutor extends AbstractGridExecutor {

    /**
     * Gets the directives to submit the specified task to the cluster for execution
     *
     * @param task A {@link TaskRun} to be submitted
     * @param result The {@link List} instance to which add the job directives
     * @return A {@link List} containing all directive tokens and values.
     */
    protected List<String> getDirectives(TaskRun task, List<String> result) {

        result << '-cwd' << task.workDir?.toString()
        result << '-o' << '/dev/null'

        // add other parameters (if any)
        if( task.config.queue ) {
            result << '-q'  << (task.config.queue as String)
        }

        //number of cpus for multiprocessing/multi-threading
        if( task.config.cpus > 1 ) {
            result << "-n" << task.config.cpus.toString()
            result << "-R" << "span[hosts=1]"
        }

        if( task.config.time ) {
            result << '-W' << task.config.getTime().format('HH:mm')
        }

        if( task.config.getMemory() ) {
            def mem = task.config.getMemory()
            // LSF specify per-process (per-core) memory limit (in MB)
<<<<<<< HEAD
            if( taskConfig.cpus > 1 ) {
                long bytes = mem.toBytes().intdiv(taskConfig.cpus as int)
=======
            if( task.config.cpus > 1 ) {
                long bytes = mem.toBytes().intdiv(task.config.cpus as int)
>>>>>>> 5a8947ba
                mem = new MemoryUnit(bytes)
            }
            // convert to MB
            result << '-M' << mem.toMega().toString()
        }

        // -- the job name
        result << '-J' << getJobNameFor(task)

        // -- at the end append the command script wrapped file name
<<<<<<< HEAD
        if( taskConfig.clusterOptions ) {
            result.addAll( getClusterOptionsAsList() )
        }

        return result
    }


    /**
     * The command line to submit this job
     *
     * @param task The {@link TaskRun} instance to submit for execution to the cluster
     * @param scriptFile The file containing the job launcher script
     * @return A list representing the submit command line
     */
    @Override
    List<String> getSubmitCommandLine(TaskRun task, Path scriptFile ) {

        // note: LSF requires the job script file to be executable
        scriptFile.setPermissions(7,0,0)

        final result = ['bsub']

        // -- adds the jobs directives to the command line
        getDirectives(task,result)

        // -- last entry to 'script' file name
        result << "./${scriptFile.getName()}"
=======
        result.addAll( task.config.getClusterOptionsAsList() )
>>>>>>> 5a8947ba

        return result
    }

<<<<<<< HEAD
=======

    /**
     * The command line to submit this job
     * @param task The {@link TaskRun} instance to submit for execution to the cluster
     * @param scriptFile The file containing the job launcher script
     * @return A list representing the submit command line
     */
    @Override
    List<String> getSubmitCommandLine(TaskRun task, Path scriptFile ) { ['bsub'] }

    /**
     * @return {@code true} since BSC grid requires the script to be piped to the {@code bsub} command
     */
    @Override
    protected boolean pipeLauncherScript() { true }

    protected String getHeaderToken() { '#BSUB' }


>>>>>>> 5a8947ba
    /**
     * Parse the string returned by the {@code bsub} command and extract the job ID string
     *
     * @param text The string returned when submitting the job
     * @return The actual job ID string
     */
    @Override
    def parseJobId(String text) {

        def pattern = ~/Job <(\d+)> is submitted/
        for( String line : text.readLines() ) {
            def m = pattern.matcher(line)
            if( m.find() ) {
                return m.group(1)
            }
        }

        new IllegalStateException("Invalid LSF submit response:\n$text\n\n");
    }

    @Override
    List<String> killTaskCommand( def jobId ) {
        ['bkill', jobId?.toString() ]
    }

    @Override
    protected List<String> queueStatusCommand( queue ) {

        def result = ['bjobs', '-o',  'JOBID STAT SUBMIT_TIME delimiter=\',\'', '-noheader']

        if( queue )
            result << '-q' << queue.toString()

        return result

    }

    private static Map DECODE_STATUS = [
            'PEND': QueueStatus.PENDING,
            'RUN': QueueStatus.RUNNING,
            'PSUSP': QueueStatus.HOLD,
            'USUSP': QueueStatus.HOLD,
            'SSUSP': QueueStatus.HOLD,
            'DONE': QueueStatus.DONE,
            'EXIT': QueueStatus.ERROR,
            'UNKWN': QueueStatus.ERROR,
            'ZOMBI': QueueStatus.ERROR,
    ]

    @Override
    protected Map<?, QueueStatus> parseQueueStatus(String text) {

        def result = [:]

        text.eachLine { String line ->
            def cols = line.split(',')
            if( cols.size() == 3 ) {
                result.put( cols[0], DECODE_STATUS.get(cols[1]) )
            }
        }

        return result
    }


    private static String SPECIAL_CHARS = ' []|&!<>'

    @Override
    protected String wrapHeader( String str ) {
        boolean needWrap = false

        if( !str ) return str

        for( int i=0; i<SPECIAL_CHARS.size(); i++ ) {
            for( int x=0; x<str.size(); x++ ) {
                if( str.charAt(x) == SPECIAL_CHARS.charAt(i) ) {
                    needWrap = true
                    break
                }
            }
        }

        return needWrap ? "\"$str\"" : str
    }

}
<|MERGE_RESOLUTION|>--- conflicted
+++ resolved
@@ -64,13 +64,8 @@
         if( task.config.getMemory() ) {
             def mem = task.config.getMemory()
             // LSF specify per-process (per-core) memory limit (in MB)
-<<<<<<< HEAD
-            if( taskConfig.cpus > 1 ) {
-                long bytes = mem.toBytes().intdiv(taskConfig.cpus as int)
-=======
             if( task.config.cpus > 1 ) {
                 long bytes = mem.toBytes().intdiv(task.config.cpus as int)
->>>>>>> 5a8947ba
                 mem = new MemoryUnit(bytes)
             }
             // convert to MB
@@ -81,10 +76,7 @@
         result << '-J' << getJobNameFor(task)
 
         // -- at the end append the command script wrapped file name
-<<<<<<< HEAD
-        if( taskConfig.clusterOptions ) {
-            result.addAll( getClusterOptionsAsList() )
-        }
+        result.addAll( task.config.getClusterOptionsAsList() )
 
         return result
     }
@@ -93,35 +85,6 @@
     /**
      * The command line to submit this job
      *
-     * @param task The {@link TaskRun} instance to submit for execution to the cluster
-     * @param scriptFile The file containing the job launcher script
-     * @return A list representing the submit command line
-     */
-    @Override
-    List<String> getSubmitCommandLine(TaskRun task, Path scriptFile ) {
-
-        // note: LSF requires the job script file to be executable
-        scriptFile.setPermissions(7,0,0)
-
-        final result = ['bsub']
-
-        // -- adds the jobs directives to the command line
-        getDirectives(task,result)
-
-        // -- last entry to 'script' file name
-        result << "./${scriptFile.getName()}"
-=======
-        result.addAll( task.config.getClusterOptionsAsList() )
->>>>>>> 5a8947ba
-
-        return result
-    }
-
-<<<<<<< HEAD
-=======
-
-    /**
-     * The command line to submit this job
      * @param task The {@link TaskRun} instance to submit for execution to the cluster
      * @param scriptFile The file containing the job launcher script
      * @return A list representing the submit command line
@@ -138,7 +101,6 @@
     protected String getHeaderToken() { '#BSUB' }
 
 
->>>>>>> 5a8947ba
     /**
      * Parse the string returned by the {@code bsub} command and extract the job ID string
      *
