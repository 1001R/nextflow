package nextflow.splitter
import java.nio.file.Files
import java.nio.file.Path
import java.util.zip.GZIPInputStream

import groovy.transform.CompileStatic
import groovy.transform.PackageScope
import groovy.util.logging.Slf4j
import groovyx.gpars.dataflow.DataflowQueue
import groovyx.gpars.dataflow.DataflowWriteChannel
import nextflow.Channel
import nextflow.exception.StopSplitIterationException
import nextflow.util.CheckHelper
/**
 * Generic data splitter, provide main methods/interfaces
 *
 * @author Paolo Di Tommaso <paolo.ditommaso@gmail.com>
 */
@Slf4j
@CompileStatic
abstract class AbstractSplitter<T> implements SplitterStrategy {

    protected Map fOptionsMap

    protected int count = 1

    protected def into

    protected Closure closure

    protected boolean recordMode

    protected Map recordFields

    protected boolean autoClose = true

    protected Path sourceFile

    protected decompress

    protected String operatorName

    protected long limit

    protected int elem = -1

    private targetObj

    private CollectorStrategy collector

    AbstractSplitter() { }

    /**
     * Create a splitter object for the specified operator name
     *
     * @param name The name of an operator invoking the splitter. This value
     * is meant to be used only for reporting a meaningful error message
     */
    AbstractSplitter( String name ) {
        this.operatorName = name
    }

    /**
     * Create a splitter object with the specified option parameters
     *
     * See {@link #options(java.util.Map)}
     *
     * @param opt A map of named parameters
     */
    protected AbstractSplitter( Map opt ) {
        options(opt)
    }

    /**
     * @return A string representing the operator invoking the splitter
     */
    String getOperatorName() { operatorName ?: this.class.simpleName }

    /**
     * @return The splitter raw target object
     */
    protected Object getTargetObj() { targetObj }

    /**
     * @return The number of entry of which each chunk is made up
     */
    int getCount() { count }

    /**
     * @return The target object that receives the splitted chunks. It can be a {@link groovyx.gpars.dataflow.DataflowChannel} or a {@code List}
     */
    def getInto() { into }

    /**
     * @return Whenever each split is parsed to a record object or a chunk in the native format i.e. text line(s) or bytes
     */
    boolean getRecordMode() { recordMode }

    /**
     * @return The fields to be included in each parsed record
     */
    Map getRecordFields() { recordFields }

    AbstractSplitter setRecordFields( Map fields ) {
        recordMode = true
        recordFields = fields
        return this
    }

    /**
     * Apply the splitting operation on the given object
     *
     * @param index the current split count
     * @return Either {@link groovyx.gpars.dataflow.DataflowChannel} or a {@code List} which holds the splitted chunks
     */
    final apply() {

        def result = null
        def source = targetObj instanceof List ? findSource((List)targetObj) : targetObj

        setSource(source)

        collector = createCollector()
        if( collector instanceof CacheableCollector && collector.checkCached() ) {
            log.debug "Operator `$operatorName` reusing cached chunks at path: ${collector.baseFile}"
            result = resumeFromCache(collector)
        }

        else {
            try {
                def stream = normalizeSource(source)
                result = process(stream)
            }
            catch ( StopSplitIterationException e ) {
                log.trace 'Split iteration interrupted'
            }
        }


        /*
         * now close and return the result
         * - when the target it's a channel, send stop message
         * - when it's a list return it
         * - otherwise return the last value
         */
        if( into instanceof DataflowWriteChannel && autoClose ) {
            append(into, Channel.STOP)
            return into
        }
        if( into != null )
            return into

        return result
    }

    /**
     * @param tuple
     *      A non-empty list of objects
     * @return
     *      Returns the item at position defined by the attribute {@code #elem} in the list specified as parameter.
     *      When {@code #elem} is equal to -1 find find out the first occourence of a file object.
     *      If no file is available the first item in the list is returned
     */
    @PackageScope
    def findSource( List tuple ) {

        if( elem != -1 )
            return tuple.get(elem)

        for( int i=0; i<tuple.size(); i++ ) {
            def it = tuple[i]
            if(  it instanceof Path || it instanceof File ) {
                elem = i
                break
            }
        }

        if( elem == -1 ) elem = 0
        return tuple.get(elem)
    }

    /**
     * Set the file object to be split (if any)
     * @param obj An instance of {@link Path} of {@code File}, otherwise do nothing
     */
    private void setSource( obj ) {
        if( obj instanceof Path )
            sourceFile = (Path)obj

        else if( obj instanceof File )
            sourceFile = (obj as File).toPath()
    }

    /**
     * Emits the cache file chunks
     *
     * @param collector
     * @param index
     * @return
     */
    protected resumeFromCache(CacheableCollector collector) {
        def result = null
        for( Path file : collector.allChunks ) {
<<<<<<< HEAD
            result = invokeEachClosure(closure, file, index++ )
=======
            result = invokeEachClosure(closure, file)
>>>>>>> 5a8947ba
        }
        return result
    }

    /**
     * Apply the splitting operation on the given object
     *
     * @param targetObject The actual object to be splitted
     * @param index the current split count
     * @return Either {@link groovyx.gpars.dataflow.DataflowChannel} or a {@code List} which holds the splitted chunks
     */
    protected abstract process( T targetObject )

    /**
     * Normalise the source object to be splitted
     *
     * @param object The object to be splitted
     * @return The normalised version of of the object to be splitted
     */
    abstract protected T normalizeSource( object )

    /**
     * Defines the splitter parameter. Subclass can override to provide format dependent options
     * <p>
     * Supporter parameters are:
     * <li>{@code by}: Defines the splitting interval e.g. how many lines are in each chunk when splitting a text file
     * <li>{@code into}: The receiving object, it can a {@link List} instance of a {@link DataflowQueue} instance
     * <li>{@code each}: The transforming closure invoke by each splitting chunk
     * <li>{@code record}:
     *          When {@code true} the splitting chunk is parsed into a record object, alternatively use to specify
     *          the field names required with a map of booleans
     * <li>{@code autoClose}:
     *          Then {@code into} parameter is {@link DataflowQueue} use this params to enable/disable the splitter
     *          to close the channel by sending a {@link nextflow.Channel#STOP} message when complete (default: {@code true})
     *
     * @param options The map holding the named parameters
     * @return The object itself
     */
    AbstractSplitter options( Map options ) {
        CheckHelper.checkParams(getOperatorName(), options, validOptions())

        fOptionsMap = options

        closure = (Closure)options.each

        if( options.by )
            count = options.by as Integer

        into = options.into

        recordMode = isTrueOrMap(options.record)

        if( options.record instanceof Map )
            recordFields = (Map)options.record

        if( options.autoClose instanceof Boolean )
            autoClose = options.autoClose as boolean

        if( options.decompress != null )
            decompress = options.decompress

        if( options.limit )
            limit = options.limit as long

        if( options.elem )
            elem = options.elem as int

        return this
    }

    /**
     * @return A map representing the valid options for the splitter. The map keys define the
     * accepted parameter names, the values the valid values for each of them.
     */
    protected Map<String,?> validOptions() {
        [
                each: Closure,
                by: Integer,
                into: [ Collection, DataflowQueue ],
                record: [ Boolean, Map ],
                autoClose: Boolean,
                limit: Integer,
                elem: Integer,
                decompress: Boolean
        ]
    }

    /**
     * Set the target object to be splitter. This method invokes {@link #normalizeSource(java.lang.Object)}
     *
     * @param object The object to be splitted
     * @return The object itself
     */
    AbstractSplitter target( obj ) {
        targetObj = obj
        return this
    }

    /**
     * Start the slitting
     */
    def split() {
        apply()
    }

    /**
     * Apply the specified closure to each chunk in the target object
     *
     * @param closure A closure object
     */
    void each( Closure closure ) {
        this.closure = closure
        apply()
    }

    /**
     * @return The number of chunks in the target object
     */
    long count() {
        long result = 0
        closure = { result++ }
        apply()
        return result
    }

    /**
     * @return Split the target objects and return a list containing all chunks
     */
    List list() {
        into = []
        (List) apply()
    }

    /**
     * @return Split the target object and return a channel emitting the produced chunks
     */
    DataflowQueue channel() {
        into = new DataflowQueue()
        (DataflowQueue) apply()
    }

    /**
     * Invoke the each closure
     *
     * @param closure
     * @param chunk
     * @param index
     * @return
     */
    @PackageScope
    final invokeEachClosure( Closure closure, Object chunk ) {

        def result
        if( targetObj instanceof List ) {
            result = new ArrayList((List)targetObj)
            result.set(elem, chunk)
        }
        else {
            result = chunk
        }

        if( closure ) {
            result = closure.call(result)
        }

        if( into != null )
            append(into,result)

        return result
    }


    /**
     * Add a generic value to a target container, that can be either a {@code Collection}
     * or a {@code DataflowWriteChannel} instance
     *
     * @param into The target container, either a {@code Collection} or a {@code DataflowWriteChannel} instance
     * @param value Any value
     * @throws {@code IllegalArgumentException} whenever parameter {@code into} is not a valid object
     */

    private int debugCount = 0

    protected void append( into, value ) {
        log.trace "Splitter value: ${debugCount++}"
        if( into instanceof Collection )
            into.add(value)

        else if( into instanceof DataflowWriteChannel )
            into.bind(value)

        else
            throw new IllegalArgumentException("Not a valid 'into' target object: ${into?.class?.name}")
    }

    /**
     * @param value An object to check
     * @return {@code true} if the value is an instanceof {@link Map} of a boolean value equals to {@code true}
     */
    static protected boolean isTrueOrMap( value ) {
        if( value instanceof Map )
            return true

        return value instanceof Boolean && (value as Boolean)
    }

    /**
     * Given a {@link Path} return a new {@link InputStream} associated to it.
     * When the file name ends with {@code .gz} the stream is filtered by a {@link GZIPInputStream}
     *
     * @param path An path for an existing file
     * @return The {@link InputStream} object for the given file
     */
    protected InputStream newInputStream( Path path ) {

        def result = Files.newInputStream(path)

        if( decompress == null && path.name.endsWith('.gz') )
            decompress = true

        if( decompress ) {
            log.debug "Creating gzip splitter for: $path"
            return new GZIPInputStream(result)
        }

        return result
    }

    /**
     * @return The current {@link CollectorStrategy} object
     */
    final protected CollectorStrategy getCollector() {
        collector
    }

    /**
     * @return create a new {@link CollectorStrategy} object. Subclass must implement a valid
     * strategy
     */
    abstract protected CollectorStrategy createCollector()

}<|MERGE_RESOLUTION|>--- conflicted
+++ resolved
@@ -201,11 +201,7 @@
     protected resumeFromCache(CacheableCollector collector) {
         def result = null
         for( Path file : collector.allChunks ) {
-<<<<<<< HEAD
-            result = invokeEachClosure(closure, file, index++ )
-=======
             result = invokeEachClosure(closure, file)
->>>>>>> 5a8947ba
         }
         return result
     }
